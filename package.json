--- conflicted
+++ resolved
@@ -1,46 +1,4 @@
 {
-<<<<<<< HEAD
-  "name": "spacedrive",
-  "version": "0.0.0",
-  "private": true,
-  "scripts": {
-    "prep": "pnpm gen:prisma && cargo test",
-    "build": "turbo run build",
-    "landing-web": "turbo run dev --parallel --filter=@sd/landing --filter=@sd/web",
-    "gen:migrations": "cd core && cargo prisma migrate dev",
-    "gen:prisma": "cd core && cargo prisma generate",
-    "format": "prettier --config .prettierrc.cli.js --write \"**/*.{ts,tsx,html,scss,json,yml,md}\"",
-    "desktop": "pnpm --filter @sd/desktop --",
-    "web": "pnpm --filter @sd/web -- ",
-    "landing": "pnpm --filter @sd/landing -- ",
-    "ui": "pnpm --filter @sd/ui -- ",
-    "interface": "pnpm --filter @sd/interface -- ",
-    "docs": "pnpm --filter @sd/docs -- ",
-    "client": "pnpm --filter @sd/client -- ",
-    "server": "pnpm --filter @sd/server -- ",
-    "typecheck": "pnpm -r exec tsc"
-  },
-  "devDependencies": {
-    "@cspell/dict-rust": "^2.0.1",
-    "@cspell/dict-typescript": "^2.0.1",
-    "@evilmartians/lefthook": "^1.0.5",
-    "@trivago/prettier-plugin-sort-imports": "^3.3.0",
-    "cspell": "^6.4.0",
-    "markdown-link-check": "^3.10.2",
-    "prettier": "^2.7.1",
-    "typescript": "^4.7.4"
-  },
-  "overrides": {
-    "vite-plugin-svgr": "https://github.com/spacedriveapp/vite-plugin-svgr#cb4195b69849429cdb18d1f12381676bf9196a84",
-    "@types/node": "^16.0.0"
-  },
-  "engines": {
-    "pnpm": ">=6.0.0",
-    "npm": "pnpm",
-    "yarn": "pnpm",
-    "node": ">=14.0.0"
-  }
-=======
 	"name": "@sd/root",
 	"version": "0.0.0",
 	"private": true,
@@ -83,5 +41,4 @@
 		"yarn": "pnpm",
 		"node": ">=14.0.0"
 	}
->>>>>>> cd7dddde
 }