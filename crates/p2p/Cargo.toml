[package]
name = "sd-p2p"
description = "Rust Peer to Peer Networking Library"
authors = ["Oscar Beaumont <oscar@otbeaumont.me>"]
version = "0.0.0"
edition = "2021"

[features]
default = []
serde = []
specta = []

<<<<<<< HEAD
[dependencies]
tokio = { version = "1.24.1", features = ["macros", "sync", "time"] }
libp2p = { version = "0.50.0", features = ["tokio", "quic", "serde"] }
futures = "0.3.1"
mdns-sd = "0.5.10"
thiserror = "1.0.38"
tracing = "0.1.37"
serde = { version = "1.0.152", features = ["derive"] }
rmp-serde = "1.1.1"
smallvec = "1.10.0"
specta.workspace = true

[dev-dependencies]
tokio = { version = "1.24.1", features = ["rt-multi-thread"] }
tracing-subscriber = { version = "0.3.16", features = ["env-filter"] }

# TODO: This patch is done at the workspace level now
# [patch.crates-io]
# mdns-sd = { git = "https://github.com/oscartbeaumont/mdns-sd.git", rev = "a7e0c301f2a453f4b62d81273ce2c78103b7b966" } # TODO: Do upstream PR
=======
dashmap = "5.3.4"
rcgen = "0.9.2"
rustls = "0.20.6"
tokio = { workspace = true, features = ["macros", "sync"] }
if-watch = "1.1.1"
thiserror = "1.0.31"
mdns-sd = "0.5.5"
quinn = "0.8.3"
futures-util = "0.3.21"
ts-rs = "6.2.0"
serde = { version = "1.0.138", features = ["derive"] }
bip39 = { version = "1.0.1", features = ["rand"] }
rmp-serde = "1.1.0"
spake2 = "0.3.1"
ctrlc = { version = "3.2.2", features = ["termination"] }
tracing = "0.1.35"
specta = "0.0.2"

[dev-dependencies]
tokio = { workspace = true, features = ["rt-multi-thread"] }
>>>>>>> 7192ead2
<|MERGE_RESOLUTION|>--- conflicted
+++ resolved
@@ -1,8 +1,8 @@
 [package]
 name = "sd-p2p"
+version = "0.1.0"
 description = "Rust Peer to Peer Networking Library"
 authors = ["Oscar Beaumont <oscar@otbeaumont.me>"]
-version = "0.0.0"
 edition = "2021"
 
 [features]
@@ -10,10 +10,9 @@
 serde = []
 specta = []
 
-<<<<<<< HEAD
 [dependencies]
-tokio = { version = "1.24.1", features = ["macros", "sync", "time"] }
-libp2p = { version = "0.50.0", features = ["tokio", "quic", "serde"] }
+tokio = { workspace = true, features = ["macros", "sync", "time"] }
+libp2p = { version = "0.51.0", features = ["tokio", "quic", "serde"] }
 futures = "0.3.1"
 mdns-sd = "0.5.10"
 thiserror = "1.0.38"
@@ -21,34 +20,12 @@
 serde = { version = "1.0.152", features = ["derive"] }
 rmp-serde = "1.1.1"
 smallvec = "1.10.0"
-specta.workspace = true
+specta = { workspace = true }
 
 [dev-dependencies]
-tokio = { version = "1.24.1", features = ["rt-multi-thread"] }
+tokio = {  workspace = true, features = ["rt-multi-thread"] }
 tracing-subscriber = { version = "0.3.16", features = ["env-filter"] }
 
 # TODO: This patch is done at the workspace level now
 # [patch.crates-io]
-# mdns-sd = { git = "https://github.com/oscartbeaumont/mdns-sd.git", rev = "a7e0c301f2a453f4b62d81273ce2c78103b7b966" } # TODO: Do upstream PR
-=======
-dashmap = "5.3.4"
-rcgen = "0.9.2"
-rustls = "0.20.6"
-tokio = { workspace = true, features = ["macros", "sync"] }
-if-watch = "1.1.1"
-thiserror = "1.0.31"
-mdns-sd = "0.5.5"
-quinn = "0.8.3"
-futures-util = "0.3.21"
-ts-rs = "6.2.0"
-serde = { version = "1.0.138", features = ["derive"] }
-bip39 = { version = "1.0.1", features = ["rand"] }
-rmp-serde = "1.1.0"
-spake2 = "0.3.1"
-ctrlc = { version = "3.2.2", features = ["termination"] }
-tracing = "0.1.35"
-specta = "0.0.2"
-
-[dev-dependencies]
-tokio = { workspace = true, features = ["rt-multi-thread"] }
->>>>>>> 7192ead2
+# mdns-sd = { git = "https://github.com/oscartbeaumont/mdns-sd.git", rev = "a7e0c301f2a453f4b62d81273ce2c78103b7b966" } # TODO: Do upstream PR