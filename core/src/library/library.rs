--- conflicted
+++ resolved
@@ -3,17 +3,9 @@
 		notifications::{Notification, NotificationData, NotificationId},
 		CoreEvent,
 	},
-<<<<<<< HEAD
 	crypto::KeyManager,
-	location::{
-		file_path_helper::{file_path_to_full_path, IsolatedFilePathData},
-		LocationManager,
-	},
-	node::NodeConfigManager,
-=======
 	location::file_path_helper::{file_path_to_full_path, IsolatedFilePathData},
 	notifications,
->>>>>>> 1695842b
 	object::{orphan_remover::OrphanRemoverActor, preview::get_thumbnail_path},
 	prisma::{file_path, location, PrismaClient},
 	sync,
@@ -54,13 +46,7 @@
 	pub db: Arc<PrismaClient>,
 	pub sync: Arc<sync::Manager>,
 	/// key manager that provides encryption keys to functions that require them
-<<<<<<< HEAD
 	pub key_manager: Arc<KeyManager>,
-	/// node_context holds the node context for the node which this library is running on.
-	pub node_context: NodeContext,
-=======
-	// pub key_manager: Arc<KeyManager>,
->>>>>>> 1695842b
 	/// p2p identity
 	pub identity: Arc<Identity>,
 	pub orphan_remover: OrphanRemoverActor,
@@ -98,9 +84,9 @@
 			config,
 			sync,
 			db: db.clone(),
-			// key_manager,
+			key_manager: Arc::new(KeyManager::new(db.clone())),
 			identity: identity.clone(),
-			orphan_remover: OrphanRemoverActor::spawn(db),
+			orphan_remover: OrphanRemoverActor::spawn(db.clone()),
 			notifications: node.notifications.clone(),
 			event_bus_tx: node.event_bus.0.clone(),
 		})
