use crate::library::Library;

use std::{
	collections::{hash_map::DefaultHasher, VecDeque},
	hash::{Hash, Hasher},
	mem,
<<<<<<< HEAD
	sync::Arc,
=======
	sync::{atomic::Ordering, Arc},
	time::Duration,
>>>>>>> dd464a29
};

use serde::{de::DeserializeOwned, Deserialize, Serialize};

use tracing::{debug, error, info, warn};
use uuid::Uuid;

mod error;
mod manager;
mod report;
mod worker;

pub use error::*;
pub use manager::*;
pub use report::*;
pub use worker::*;

pub type JobResult = Result<JobMetadata, JobError>;
pub type JobMetadata = Option<serde_json::Value>;
pub type JobRunErrors = Vec<String>;
/// `JobInitData` is a trait to represent the data being passed to initialize a `Job`
pub trait JobInitData: Serialize + DeserializeOwned + Send + Sync + Hash {
	type Job: StatefulJob;

	fn hash(&self) -> u64 {
		let mut s = DefaultHasher::new();
		<Self::Job as StatefulJob>::NAME.hash(&mut s);
		<Self as Hash>::hash(self, &mut s);
		s.finish()
	}
}

#[async_trait::async_trait]
pub trait StatefulJob: Send + Sync + Sized {
	type Init: JobInitData<Job = Self>;
	type Data: Serialize + DeserializeOwned + Send + Sync;
	type Step: Serialize + DeserializeOwned + Send + Sync;

	/// The name of the job is a unique human readable identifier for the job.
	const NAME: &'static str;
	const IS_BACKGROUND: bool = false;

	/// Construct a new instance of the job. This is used so the user can pass `Self::Init` into the `spawn_job` function and we can still run the job.
	/// This does remove the flexibility of being able to pass arguments into the job's struct but with resumable jobs I view that as an anti-pattern anyway.
	fn new() -> Self;

	/// initialize the steps for the job
	async fn init(
		&self,
		ctx: &mut WorkerContext,
		state: &mut JobState<Self>,
	) -> Result<(), JobError>;

	/// is called for each step in the job. These steps are created in the `Self::init` method.
	async fn execute_step(
		&self,
		ctx: &mut WorkerContext,
		state: &mut JobState<Self>,
	) -> Result<(), JobError>;

	/// is called after all steps have been executed
	async fn finalize(&mut self, ctx: &mut WorkerContext, state: &mut JobState<Self>) -> JobResult;
}

#[async_trait::async_trait]
pub trait DynJob: Send + Sync {
	fn id(&self) -> Uuid;
	fn parent_id(&self) -> Option<Uuid>;
	fn report(&self) -> &Option<JobReport>;
	fn report_mut(&mut self) -> &mut Option<JobReport>;
	fn name(&self) -> &'static str;
	async fn run(
		&mut self,
		job_manager: Arc<JobManager>,
		ctx: &mut WorkerContext,
	) -> Result<(JobMetadata, JobRunErrors), JobError>;
	fn hash(&self) -> u64;
	fn set_next_jobs(&mut self, next_jobs: VecDeque<Box<dyn DynJob>>);
	fn serialize_state(&self) -> Result<Vec<u8>, JobError>;
	async fn register_children(&mut self, library: &Library) -> Result<(), JobError>;
	async fn pause_children(&mut self, library: &Library) -> Result<(), JobError>;
	async fn cancel_children(&mut self, library: &Library) -> Result<(), JobError>;
}

pub struct Job<SJob: StatefulJob> {
	id: Uuid,
	report: Option<JobReport>,
	state: JobState<SJob>,
	stateful_job: SJob,
	next_jobs: VecDeque<Box<dyn DynJob>>,
}

pub trait IntoJob<SJob: StatefulJob + 'static> {
	fn into_job(self) -> Box<dyn DynJob>;
}

impl<SJob, Init> IntoJob<SJob> for Init
where
	SJob: StatefulJob<Init = Init> + 'static,
	Init: JobInitData<Job = SJob>,
{
	fn into_job(self) -> Box<dyn DynJob> {
		Job::new(self)
	}
}

impl<SJob, Init> IntoJob<SJob> for Box<Job<SJob>>
where
	SJob: StatefulJob<Init = Init> + 'static,
	Init: JobInitData<Job = SJob>,
{
	fn into_job(self) -> Box<dyn DynJob> {
		self
	}
}

impl<SJob, Init> Job<SJob>
where
	SJob: StatefulJob<Init = Init> + 'static,
	Init: JobInitData<Job = SJob>,
{
	fn new(init: Init) -> Box<Self> {
		let id = Uuid::new_v4();
		Box::new(Self {
			id,
			report: Some(JobReport::new(id, SJob::NAME.to_string())),
			state: JobState {
				init,
				data: None,
				steps: VecDeque::new(),
				step_number: 0,
			},
			stateful_job: SJob::new(),
			next_jobs: VecDeque::new(),
		})
	}

	pub fn new_with_action(init: Init, action: impl AsRef<str>) -> Box<Self> {
		let id = Uuid::new_v4();
		Box::new(Self {
			id,
			report: Some(JobReport::new_with_action(
				id,
				SJob::NAME.to_string(),
				action,
			)),
			state: JobState {
				init,
				data: None,
				steps: VecDeque::new(),
				step_number: 0,
			},
			stateful_job: SJob::new(),
			next_jobs: VecDeque::new(),
		})
	}

	pub fn queue_next<NextSJob, NextInit>(mut self: Box<Self>, init: NextInit) -> Box<Self>
	where
		NextSJob: StatefulJob<Init = NextInit> + 'static,
		NextInit: JobInitData<Job = NextSJob>,
	{
		let next_job_order = self.next_jobs.len() + 1;
		self.next_jobs.push_back(Job::new_dependent(
			init,
			self.id,
			// SAFETY: If we're queueing a next job then we should still have a report
			self.report().as_ref().and_then(|parent_report| {
				parent_report
					.action
					.as_ref()
					.map(|parent_action| format!("{parent_action}-{next_job_order}"))
			}),
		));

		self
	}

	// this function returns an ingestible job instance from a job report
	pub fn new_from_report(
		mut report: JobReport,
		stateful_job: SJob, // whichever type of job this should be is passed here
		next_jobs: Option<VecDeque<Box<dyn DynJob>>>,
	) -> Result<Box<dyn DynJob>, JobError> {
		Ok(Box::new(Self {
			id: report.id,
			state: rmp_serde::from_slice(
				&report
					.data
					.take()
					.ok_or_else(|| JobError::MissingJobDataState(report.id, report.name.clone()))?,
			)?,
			report: Some(report),
			stateful_job,
			next_jobs: next_jobs.unwrap_or_default(),
		}))
	}

	fn new_dependent(init: Init, parent_id: Uuid, parent_action: Option<String>) -> Box<Self> {
		let id = Uuid::new_v4();
		Box::new(Self {
			id,
			report: Some(JobReport::new_with_parent(
				id,
				SJob::NAME.to_string(),
				parent_id,
				parent_action,
			)),
			state: JobState {
				init,
				data: None,
				steps: VecDeque::new(),
				step_number: 0,
			},
			stateful_job: SJob::new(),
			next_jobs: VecDeque::new(),
		})
	}
}

#[derive(Serialize, Deserialize)]
pub struct JobState<Job: StatefulJob> {
	pub init: Job::Init,
	pub data: Option<Job::Data>,
	pub steps: VecDeque<Job::Step>,
	pub step_number: usize,
}

#[async_trait::async_trait]
impl<SJob: StatefulJob> DynJob for Job<SJob> {
	fn id(&self) -> Uuid {
		// SAFETY: This method is using during queueing, so we still have a report
		self.report()
			.as_ref()
			.expect("This method is using during queueing, so we still have a report")
			.id
	}

	fn parent_id(&self) -> Option<Uuid> {
		self.report.as_ref().and_then(|r| r.parent_id)
	}

	fn report(&self) -> &Option<JobReport> {
		&self.report
	}

	fn report_mut(&mut self) -> &mut Option<JobReport> {
		&mut self.report
	}

	fn name(&self) -> &'static str {
		<SJob as StatefulJob>::NAME
	}

	async fn run(
		&mut self,
		job_manager: Arc<JobManager>,
		ctx: &mut WorkerContext,
	) -> Result<(JobMetadata, JobRunErrors), JobError> {
		let mut job_should_run = true;
		let mut errors = vec![];
		info!(
			"Starting job {id} ({name})",
			id = self.id,
			name = self.name()
		);

		// Checking if we have a brand new job, or if we are resuming an old one.
		if self.state.data.is_none() {
			if let Err(e) = self.stateful_job.init(ctx, &mut self.state).await {
				match e {
					JobError::EarlyFinish { .. } => {
						info!("{e}");
						job_should_run = false;
					}
					JobError::StepCompletedWithErrors(errors_text) => errors.extend(errors_text),
					other => return Err(other),
				}
			}
		}

		let command_rx = ctx.command_rx.clone();
		let mut command_rx = command_rx.lock().await;

		// Run the job until it's done or we get a command
		while job_should_run && !self.state.steps.is_empty() {
			// Check for commands every iteration
			if let Ok(command) = command_rx.try_recv() {
				match command {
					WorkerCommand::Shutdown => {
						return Err(JobError::Paused(rmp_serde::to_vec_named(&self.state)?));
					}
					WorkerCommand::Cancel => {
						return Err(JobError::Canceled(rmp_serde::to_vec_named(&self.state)?));
					}
				}
			}

			let mut state_preserved = false;
			// Every X milliseconds, check the AtomicBool if we should pause or stay paused
			while ctx.paused.load(Ordering::Relaxed) {
				if !state_preserved {
					// Save the state of the job
					println!("Saving state {:?}", &self.report);
					// ctx.preserve_state(rmp_serde::to_vec_named(&self.state)?);
				}
				state_preserved = true;
				tokio::time::sleep(Duration::from_millis(500)).await;
			}

			// process job step and handle errors if any
			let step_result = self.stateful_job.execute_step(ctx, &mut self.state).await;
			match step_result {
				Err(JobError::EarlyFinish { .. }) => {
					step_result
						.map_err(|err| {
							warn!("{}", err);
						})
						.ok();
					break;
				}
				Err(JobError::StepCompletedWithErrors(errors_text)) => {
					warn!("Job<id='{}'> had a step with errors", self.id);
					errors.extend(errors_text);
				}
				maybe_err => maybe_err?,
			}
			// remove the step from the queue
			self.state.steps.pop_front();
			self.state.step_number += 1;
		}

		let metadata = self.stateful_job.finalize(ctx, &mut self.state).await?;

		let mut next_jobs = mem::take(&mut self.next_jobs);

		if let Some(mut next_job) = next_jobs.pop_front() {
			debug!(
				"Job '{}' requested to spawn '{}' now that it's complete!",
				self.name(),
				next_job.name()
			);
			next_job.set_next_jobs(next_jobs);

			if let Err(e) = job_manager.clone().ingest(&ctx.library, next_job).await {
				error!("Failed to ingest next job: {e}");
			}
		}

		Ok((metadata, errors))
	}

	fn hash(&self) -> u64 {
		<SJob::Init as JobInitData>::hash(&self.state.init)
	}

	fn set_next_jobs(&mut self, next_jobs: VecDeque<Box<dyn DynJob>>) {
		self.next_jobs = next_jobs;
	}

	fn serialize_state(&self) -> Result<Vec<u8>, JobError> {
		rmp_serde::to_vec_named(&self.state).map_err(Into::into)
	}

	async fn register_children(&mut self, library: &Library) -> Result<(), JobError> {
		for next_job in self.next_jobs.iter_mut() {
			if let Some(next_job_report) = next_job.report_mut() {
				if next_job_report.created_at.is_none() {
					next_job_report.create(library).await?
				}
			} else {
				return Err(JobError::MissingReport {
					id: next_job.id(),
					name: next_job.name().to_string(),
				});
			}
		}

		Ok(())
	}

	async fn pause_children(&mut self, library: &Library) -> Result<(), JobError> {
		for next_job in self.next_jobs.iter_mut() {
			let state = next_job.serialize_state()?;
			if let Some(next_job_report) = next_job.report_mut() {
				next_job_report.status = JobStatus::Paused;
				next_job_report.data = Some(state);
				next_job_report.update(library).await?;
			} else {
				return Err(JobError::MissingReport {
					id: next_job.id(),
					name: next_job.name().to_string(),
				});
			}
		}

		Ok(())
	}

	async fn cancel_children(&mut self, library: &Library) -> Result<(), JobError> {
		for next_job in self.next_jobs.iter_mut() {
			let state = next_job.serialize_state()?;
			if let Some(next_job_report) = next_job.report_mut() {
				next_job_report.status = JobStatus::Canceled;
				next_job_report.data = Some(state);
				next_job_report.update(library).await?;
			} else {
				return Err(JobError::MissingReport {
					id: next_job.id(),
					name: next_job.name().to_string(),
				});
			}
		}

		Ok(())
	}
}

#[macro_export]
macro_rules! extract_job_data {
	($state:ident) => {{
		$state
			.data
			.as_ref()
			.expect("critical error: missing data on job state")
	}};
}

#[macro_export]
macro_rules! extract_job_data_mut {
	($state:ident) => {{
		$state
			.data
			.as_mut()
			.expect("critical error: missing data on job state")
	}};
}<|MERGE_RESOLUTION|>--- conflicted
+++ resolved
@@ -4,12 +4,8 @@
 	collections::{hash_map::DefaultHasher, VecDeque},
 	hash::{Hash, Hasher},
 	mem,
-<<<<<<< HEAD
-	sync::Arc,
-=======
 	sync::{atomic::Ordering, Arc},
 	time::Duration,
->>>>>>> dd464a29
 };
 
 use serde::{de::DeserializeOwned, Deserialize, Serialize};
