--- conflicted
+++ resolved
@@ -1,11 +1,6 @@
-<<<<<<< HEAD
 import { QueryClient, QueryClientProvider, hydrate } from '@tanstack/react-query';
 import * as htmlToImage from 'html-to-image';
 import { useEffect, useRef } from 'react';
-=======
-import { hydrate, QueryClient, QueryClientProvider } from '@tanstack/react-query';
-import { useEffect } from 'react';
->>>>>>> 70364934
 import { createBrowserRouter } from 'react-router-dom';
 import { RspcProvider } from '@sd/client';
 import { Platform, PlatformProvider, routes, SpacedriveInterface } from '@sd/interface';
