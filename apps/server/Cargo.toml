[package]
name = "server"
version = "0.1.0"
edition = "2021"

[dependencies]
sd-core = { path = "../../core", features = ["ffmpeg"] }
rspc = { workspace = true, features = ["axum"] }
<<<<<<< HEAD
axum = "0.6.4"
tokio = { version = "1.21.2", features = ["sync", "rt-multi-thread", "signal"] }
=======
axum = "0.5.16"
tokio = { workspace = true, features = ["sync", "rt-multi-thread", "signal"] }
>>>>>>> e0ead286
tracing = "0.1.36"
ctrlc = "3.2.3"
http = "0.2.8"
hyper = "0.14.23"<|MERGE_RESOLUTION|>--- conflicted
+++ resolved
@@ -6,13 +6,8 @@
 [dependencies]
 sd-core = { path = "../../core", features = ["ffmpeg"] }
 rspc = { workspace = true, features = ["axum"] }
-<<<<<<< HEAD
 axum = "0.6.4"
-tokio = { version = "1.21.2", features = ["sync", "rt-multi-thread", "signal"] }
-=======
-axum = "0.5.16"
 tokio = { workspace = true, features = ["sync", "rt-multi-thread", "signal"] }
->>>>>>> e0ead286
 tracing = "0.1.36"
 ctrlc = "3.2.3"
 http = "0.2.8"
