--- conflicted
+++ resolved
@@ -22,13 +22,12 @@
     return invoke()<null>("open_logs_dir")
 }
 
-<<<<<<< HEAD
 export function refreshMenuBar() {
     return invoke()<null>("refresh_menu_bar")
-=======
+}
+
 export function reloadWebview() {
     return invoke()<null>("reload_webview")
->>>>>>> de0267fa
 }
 
 export function openFilePaths(library: string, ids: number[]) {
